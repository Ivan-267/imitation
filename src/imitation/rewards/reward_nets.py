--- conflicted
+++ resolved
@@ -271,8 +271,6 @@
         __doc__ = super().predict.__doc__  # noqa: F841
         return self.base.predict(state, action, next_state, done)
 
-<<<<<<< HEAD
-=======
     def predict_th(
         self,
         state: np.ndarray,
@@ -283,7 +281,6 @@
         __doc__ = super().predict_th.__doc__  # noqa: F841
         return self.base.predict_th(state, action, next_state, done)
 
->>>>>>> 17bd23a4
     def preprocess(
         self,
         state: np.ndarray,
@@ -301,11 +298,7 @@
 
     @property
     def dtype(self) -> th.dtype:
-<<<<<<< HEAD
-        return super().dtype
-=======
         return self.base.dtype
->>>>>>> 17bd23a4
 
 
 class RewardNetWithVariance(RewardNet):
@@ -674,13 +667,8 @@
         super().__init__(observation_space, action_space)
 
         members = list(members)
-<<<<<<< HEAD
-        if not members:
-            raise ValueError("Must be at least 1 member in the ensemble.")
-=======
         if len(members) < 2:
             raise ValueError("Must be at least 2 member in the ensemble.")
->>>>>>> 17bd23a4
 
         self.members = nn.ModuleList(
             members,
