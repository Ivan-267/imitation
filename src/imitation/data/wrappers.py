"""Environment wrappers for collecting rollouts."""

from typing import Sequence

import gym
import numpy as np
from stable_baselines3.common.vec_env import VecEnv, VecEnvWrapper

from imitation.data import rollout, types


class BufferingWrapper(VecEnvWrapper):
    """Saves transitions of underlying VecEnv.

    Retrieve saved transitions using `pop_transitions()`.
    """

    def __init__(self, venv: VecEnv, error_on_premature_reset: bool = True):
        """Builds BufferingWrapper.

        Args:
            venv: The wrapped VecEnv.
            error_on_premature_reset: Error if `reset()` is called on this wrapper
                and there are saved samples that haven't yet been accessed.
        """
        super().__init__(venv)
        self.error_on_premature_reset = error_on_premature_reset
        self._trajectories = []
        self._init_reset = False
        self._traj_accum = None
        self._saved_acts = None
        self.n_transitions = None

    def reset(self, **kwargs):
        if (
            self._init_reset
            and self.error_on_premature_reset
            and self.n_transitions > 0
        ):  # noqa: E127
            raise RuntimeError("BufferingWrapper reset() before samples were accessed")
        self._init_reset = True
        self.n_transitions = 0
        obs = self.venv.reset(**kwargs)
        self._traj_accum = rollout.TrajectoryAccumulator()
        for i, ob in enumerate(obs):
            self._traj_accum.add_step({"obs": ob}, key=i)
        return obs

    def step_async(self, actions):
        assert self._init_reset
        assert self._saved_acts is None
        self.venv.step_async(actions)
        self._saved_acts = actions

    def step_wait(self):
        assert self._init_reset
        assert self._saved_acts is not None
        acts, self._saved_acts = self._saved_acts, None
        obs, rews, dones, infos = self.venv.step_wait()
        finished_trajs = self._traj_accum.add_steps_and_auto_finish(
<<<<<<< HEAD
            acts, obs, rews, dones, infos,
=======
            acts,
            obs,
            rews,
            dones,
            infos,
>>>>>>> 08b135fd
        )
        self._trajectories.extend(finished_trajs)
        self.n_transitions += self.num_envs
        return obs, rews, dones, infos

    def _finish_partial_trajectories(self) -> Sequence[types.TrajectoryWithRew]:
        """Finishes and returns partial trajectories in `self._traj_accum`."""
        trajs = []
        for i in range(self.num_envs):
            # Check that we have any transitions at all.
            # The number of "transitions" or "timesteps" stored for the ith
            # environment is the number of step dicts stored in
            # `partial_trajectories[i]` minus one. We need to offset by one because
            # the first step dict is comes from `reset()`, not from `step()`.
            n_transitions = len(self._traj_accum.partial_trajectories[i]) - 1
            assert n_transitions >= 0, "Invalid TrajectoryAccumulator state"
            if n_transitions >= 1:
                traj = self._traj_accum.finish_trajectory(i, terminal=False)
                trajs.append(traj)

                # Reinitialize a partial trajectory starting with the final observation.
                self._traj_accum.add_step({"obs": traj.obs[-1]}, key=i)
        return trajs

    def pop_trajectories(self) -> Sequence[types.TrajectoryWithRew]:
        """Pops recorded trajectories as a list of TrajectoryWithRew instances."""
        if self.n_transitions == 0:
            return []
        partial_trajs = self._finish_partial_trajectories()
        self._trajectories.extend(partial_trajs)
        trajectories = self._trajectories
        self._trajectories = []
        self.n_transitions = 0
        return trajectories

    def pop_transitions(self) -> types.TransitionsWithRew:
        """Pops recorded transitions, returning them as an instance of Transitions.

        Returns:
            All transitions recorded since the last call.

        Raises:
            RuntimeError: empty (no transitions recorded since last pop).
        """
        if self.n_transitions == 0:
            # It would be better to return an empty `Transitions`, but we would need
            # to get the non-zero dimensions of every np.ndarray attribute correct to
            # avoid downstream errors. This is easier and sufficient for now.
            raise RuntimeError("Called pop_transitions on an empty BufferingWrapper")
        # make a copy for the assert later
        n_transitions = self.n_transitions
        trajectories = self.pop_trajectories()
        transitions = rollout.flatten_trajectories_with_rew(trajectories)
        assert len(transitions.obs) == n_transitions
        return transitions


class RolloutInfoWrapper(gym.Wrapper):
    """Add the entire episode's rewards and observations to `info` at episode end.

    Whenever done=True, `info["rollouts"]` is a dict with keys "obs" and "rews", whose
    corresponding values hold the Numpy arrays containing the raw observations and
    rewards seen during this episode.
    """

    def __init__(self, env: gym.Env):
        """Builds RolloutInfoWrapper.

        Args:
            env: Environment to wrap.
        """
        super().__init__(env)
        self._obs = None
        self._rews = None

    def reset(self, **kwargs):
        new_obs = super().reset()
        self._obs = [new_obs]
        self._rews = []
        return new_obs

    def step(self, action):
        obs, rew, done, info = self.env.step(action)
        self._obs.append(obs)
        self._rews.append(rew)

        if done:
            assert "rollout" not in info
            info["rollout"] = {
                "obs": np.stack(self._obs),
                "rews": np.stack(self._rews),
            }
        return obs, rew, done, info<|MERGE_RESOLUTION|>--- conflicted
+++ resolved
@@ -58,15 +58,11 @@
         acts, self._saved_acts = self._saved_acts, None
         obs, rews, dones, infos = self.venv.step_wait()
         finished_trajs = self._traj_accum.add_steps_and_auto_finish(
-<<<<<<< HEAD
-            acts, obs, rews, dones, infos,
-=======
             acts,
             obs,
             rews,
             dones,
             infos,
->>>>>>> 08b135fd
         )
         self._trajectories.extend(finished_trajs)
         self.n_transitions += self.num_envs
