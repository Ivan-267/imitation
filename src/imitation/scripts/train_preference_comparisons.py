"""Train a reward model using preference comparisons.

Can be used as a CLI script, or the `train_preference_comparisons` function
can be called directly.
"""

import functools
import pathlib
from typing import Any, Mapping, Optional, Type, Union

import numpy as np
import torch as th
from sacred.observers import FileStorageObserver
from stable_baselines3.common import type_aliases

from imitation.algorithms import preference_comparisons
from imitation.data import types
from imitation.policies import serialize
from imitation.scripts.config.train_preference_comparisons import (
    train_preference_comparisons_ex,
)
from imitation.scripts.ingredients import environment
from imitation.scripts.ingredients import logging as logging_ingredient
from imitation.scripts.ingredients import policy_evaluation, reward
from imitation.scripts.ingredients import rl as rl_common


def save_model(
    agent_trainer: preference_comparisons.AgentTrainer,
    save_path: pathlib.Path,
):
    """Save the model as `model.zip`."""
    serialize.save_stable_model(
        output_dir=save_path / "policy",
        model=agent_trainer.algorithm,
    )


def save_checkpoint(
    trainer: preference_comparisons.PreferenceComparisons,
    save_path: pathlib.Path,
    allow_save_policy: Optional[bool],
):
    """Save reward model and optionally policy."""
    save_path.mkdir(parents=True, exist_ok=True)
    th.save(trainer.model, save_path / "reward_net.pt")
    if allow_save_policy:
        # Note: We should only save the model as model.zip if `trajectory_generator`
        # contains one. Currently we are slightly over-conservative, by requiring
        # that an AgentTrainer be used if we're saving the policy.
        assert isinstance(
            trainer.trajectory_generator,
            preference_comparisons.AgentTrainer,
        )
        save_model(trainer.trajectory_generator, save_path)
    else:
        trainer.logger.warn(
            "trainer.trajectory_generator doesn't contain a policy to save.",
        )


@train_preference_comparisons_ex.main
def train_preference_comparisons(
    total_timesteps: int,
    total_comparisons: int,
    num_iterations: int,
    comparison_queue_size: Optional[int],
    fragment_length: int,
    transition_oversampling: float,
    initial_comparison_frac: float,
    exploration_frac: float,
    trajectory_path: Optional[str],
    trajectory_generator_kwargs: Mapping[str, Any],
    save_preferences: bool,
    agent_path: Optional[str],
    preference_model_kwargs: Mapping[str, Any],
    reward_trainer_kwargs: Mapping[str, Any],
    gatherer_cls: Type[preference_comparisons.PreferenceGatherer],
    gatherer_kwargs: Mapping[str, Any],
    active_selection: bool,
    active_selection_oversampling: int,
    uncertainty_on: str,
    fragmenter_kwargs: Mapping[str, Any],
    allow_variable_horizon: bool,
    checkpoint_interval: int,
    query_schedule: Union[str, type_aliases.Schedule],
    _rnd: np.random.Generator,
) -> Mapping[str, Any]:
    """Train a reward model using preference comparisons.

    Args:
        total_timesteps: number of environment interaction steps
        total_comparisons: number of preferences to gather in total
        num_iterations: number of times to train the agent against the reward model
            and then train the reward model against newly gathered preferences.
        comparison_queue_size: the maximum number of comparisons to keep in the
            queue for training the reward model. If None, the queue will grow
            without bound as new comparisons are added.
        fragment_length: number of timesteps per fragment that is used to elicit
            preferences
        transition_oversampling: factor by which to oversample transitions before
            creating fragments. Since fragments are sampled with replacement,
            this is usually chosen > 1 to avoid having the same transition
            in too many fragments.
        initial_comparison_frac: fraction of total_comparisons that will be
            sampled before the rest of training begins (using the randomly initialized
            agent). This can be used to pretrain the reward model before the agent
            is trained on the learned reward.
        exploration_frac: fraction of trajectory samples that will be created using
            partially random actions, rather than the current policy. Might be helpful
            if the learned policy explores too little and gets stuck with a wrong
            reward.
        trajectory_path: either None, in which case an agent will be trained
            and used to sample trajectories on the fly, or a path to a pickled
            sequence of TrajectoryWithRew to be trained on.
        trajectory_generator_kwargs: kwargs to pass to the trajectory generator.
        save_preferences: if True, store the final dataset of preferences to disk.
        agent_path: if given, initialize the agent using this stored policy
            rather than randomly.
        preference_model_kwargs: passed to PreferenceModel
        reward_trainer_kwargs: passed to BasicRewardTrainer or EnsembleRewardTrainer
        gatherer_cls: type of PreferenceGatherer to use (defaults to SyntheticGatherer)
        gatherer_kwargs: passed to the PreferenceGatherer specified by gatherer_cls
        active_selection: use active selection fragmenter instead of random fragmenter
        active_selection_oversampling: factor by which to oversample random fragments
            from the base fragmenter of active selection.
            this is usually chosen > 1 to allow the active selection algorithm to pick
            fragment pairs with highest uncertainty. = 1 implies no active selection.
        uncertainty_on: passed to ActiveSelectionFragmenter
        fragmenter_kwargs: passed to RandomFragmenter
        allow_variable_horizon: If False (default), algorithm will raise an
            exception if it detects trajectories of different length during
            training. If True, overrides this safety check. WARNING: variable
            horizon episodes leak information about the reward via termination
            condition, and can seriously confound evaluation. Read
            https://imitation.readthedocs.io/en/latest/guide/variable_horizon.html
            before overriding this.
        checkpoint_interval: Save the reward model and policy models (if
            trajectory_generator contains a policy) every `checkpoint_interval`
            iterations and after training is complete. If 0, then only save weights
            after training is complete. If <0, then don't save weights at all.
        query_schedule: one of ("constant", "hyperbolic", "inverse_quadratic").
            A function indicating how the total number of preference queries should
            be allocated to each iteration. "hyperbolic" and "inverse_quadratic"
            apportion fewer queries to later iterations when the policy is assumed
            to be better and more stable.
        _rnd: Random number generator provided by Sacred.

    Returns:
        Rollout statistics from trained policy.

    Raises:
        ValueError: Inconsistency between config and deserialized policy normalization.
    """
    # This allows to specify total_timesteps, total_comparisons etc. in scientific
    # notation, which is interpreted as a float by python.
    total_timesteps = int(total_timesteps)
    total_comparisons = int(total_comparisons)
    num_iterations = int(num_iterations)
    comparison_queue_size = (
        int(comparison_queue_size) if comparison_queue_size is not None else None
    )
    fragment_length = int(fragment_length)
    active_selection_oversampling = int(active_selection_oversampling)
    checkpoint_interval = int(checkpoint_interval)

    custom_logger, log_dir = logging_ingredient.setup_logging()

    with environment.make_venv() as venv:
        reward_net = reward.make_reward_net(venv)
        relabel_reward_fn = functools.partial(
            reward_net.predict_processed,
            update_stats=False,
        )
        if agent_path is None:
            agent = rl_common.make_rl_algo(venv, relabel_reward_fn=relabel_reward_fn)
        else:
            agent = rl_common.load_rl_algo_from_path(
                agent_path=agent_path,
                venv=venv,
                relabel_reward_fn=relabel_reward_fn,
            )

        if trajectory_path is None:
            # Setting the logger here is not necessary (PreferenceComparisons takes care
            # of it automatically) but it avoids creating unnecessary loggers.
            agent_trainer = preference_comparisons.AgentTrainer(
                algorithm=agent,
                reward_fn=reward_net,
                venv=venv,
                exploration_frac=exploration_frac,
                rng=_rnd,
                custom_logger=custom_logger,
                **trajectory_generator_kwargs,
            )
            # Stable Baselines will automatically occupy GPU 0 if it is available.
            # Let's use the same device as the SB3 agent for the reward model.
            reward_net = reward_net.to(agent_trainer.algorithm.device)
            trajectory_generator: preference_comparisons.TrajectoryGenerator = (
                agent_trainer
            )
        else:
            if exploration_frac > 0:
                raise ValueError(
                    "exploration_frac can't be set when a trajectory dataset is used",
                )
            trajectory_generator = preference_comparisons.TrajectoryDataset(
                trajectories=types.load_with_rewards(trajectory_path),
                rng=_rnd,
                custom_logger=custom_logger,
                **trajectory_generator_kwargs,
            )

        fragmenter: preference_comparisons.Fragmenter = (
            preference_comparisons.RandomFragmenter(
                **fragmenter_kwargs,
                rng=_rnd,
                custom_logger=custom_logger,
            )
        )
        preference_model = preference_comparisons.PreferenceModel(
            **preference_model_kwargs,
            model=reward_net,
        )
        if active_selection:
            fragmenter = preference_comparisons.ActiveSelectionFragmenter(
                preference_model=preference_model,
                base_fragmenter=fragmenter,
                fragment_sample_factor=active_selection_oversampling,
                uncertainty_on=uncertainty_on,
                custom_logger=custom_logger,
            )
        gatherer = gatherer_cls(
            **gatherer_kwargs,
            rng=_rnd,
            custom_logger=custom_logger,
        )

        loss = preference_comparisons.CrossEntropyRewardLoss()

        reward_trainer = preference_comparisons._make_reward_trainer(
            preference_model,
            loss,
            _rnd,
            reward_trainer_kwargs,
        )

        main_trainer = preference_comparisons.PreferenceComparisons(
            trajectory_generator,
            reward_net,
            num_iterations=num_iterations,
            fragmenter=fragmenter,
            preference_gatherer=gatherer,
            reward_trainer=reward_trainer,
            comparison_queue_size=comparison_queue_size,
            fragment_length=fragment_length,
            transition_oversampling=transition_oversampling,
            initial_comparison_frac=initial_comparison_frac,
            custom_logger=custom_logger,
            allow_variable_horizon=allow_variable_horizon,
            query_schedule=query_schedule,
        )

        def save_callback(iteration_num):
            if checkpoint_interval > 0 and iteration_num % checkpoint_interval == 0:
                save_checkpoint(
                    trainer=main_trainer,
                    save_path=log_dir / "checkpoints" / f"{iteration_num:04d}",
                    allow_save_policy=bool(trajectory_path is None),
                )

        results = main_trainer.train(
            total_timesteps,
            total_comparisons,
            callback=save_callback,
        )

        # Storing and evaluating policy only useful if we generated trajectory data
        if bool(trajectory_path is None):
            results = dict(results)
<<<<<<< HEAD
            results["rollout"] = train.eval_policy(agent, venv)
            results["mean_return"] = results["rollout"]["monitor_return_mean"]
=======
            results["rollout"] = policy_evaluation.eval_policy(agent, venv)
>>>>>>> 785e31b2

    if save_preferences:
        main_trainer.dataset.save(log_dir / "preferences.pkl")

    # Save final artifacts.
    if checkpoint_interval >= 0:
        save_checkpoint(
            trainer=main_trainer,
            save_path=log_dir / "checkpoints" / "final",
            allow_save_policy=bool(trajectory_path is None),
        )

    return results


def main_console():
    observer_path = (
        pathlib.Path.cwd() / "output" / "sacred" / "train_preference_comparisons"
    )
    observer = FileStorageObserver(observer_path)
    train_preference_comparisons_ex.observers.append(observer)
    train_preference_comparisons_ex.run_commandline()


if __name__ == "__main__":  # pragma: no cover
    main_console()<|MERGE_RESOLUTION|>--- conflicted
+++ resolved
@@ -278,12 +278,9 @@
         # Storing and evaluating policy only useful if we generated trajectory data
         if bool(trajectory_path is None):
             results = dict(results)
-<<<<<<< HEAD
-            results["rollout"] = train.eval_policy(agent, venv)
+            results["rollout"] = policy_evaluation.eval_policy(agent, venv)
             results["mean_return"] = results["rollout"]["monitor_return_mean"]
-=======
-            results["rollout"] = policy_evaluation.eval_policy(agent, venv)
->>>>>>> 785e31b2
+            
 
     if save_preferences:
         main_trainer.dataset.save(log_dir / "preferences.pkl")
