"""Uses RL to train a policy from scratch, saving rollouts and policy.

This can be used:
    1. To train a policy on a ground-truth reward function, as a source of
       synthetic "expert" demonstrations to train IRL or imitation learning
       algorithms.
    2. To train a policy on a learned reward function, to solve a task or
       as a way of evaluating the quality of the learned reward function.
"""

import logging
import os
import os.path as osp
import warnings
from typing import Any, Mapping, Optional

from sacred.observers import FileStorageObserver
from stable_baselines3.common import callbacks
from stable_baselines3.common.vec_env import VecNormalize

from imitation.data import rollout, types, wrappers
from imitation.policies import serialize
from imitation.rewards.reward_wrapper import RewardVecEnvWrapper
from imitation.rewards.serialize import load_reward
from imitation.scripts.common import common, rl, train
from imitation.scripts.config.train_rl import train_rl_ex
from imitation.util import video_wrapper


@train_rl_ex.main
def train_rl(
    _config: Mapping[str, Any],
    *,
    total_timesteps: int,
    normalize_reward: bool,
    normalize_kwargs: dict,
    reward_type: Optional[str],
    reward_path: Optional[str],
    load_reward_kwargs: Optional[Mapping[str, Any]],
    rollout_save_final: bool,
    rollout_save_n_timesteps: Optional[int],
    rollout_save_n_episodes: Optional[int],
    policy_save_interval: int,
    policy_save_final: bool,
    agent_path: Optional[str],
) -> Mapping[str, float]:
    """Trains an expert policy from scratch and saves the rollouts and policy.

    Checkpoints:
      At applicable training steps `step` (where step is either an integer or
      "final"):

        - Policies are saved to `{log_dir}/policies/{step}/`.
        - Rollouts are saved to `{log_dir}/rollouts/{step}.pkl`.

    Args:
        _config: Configuration dictionary of the current run.
        total_timesteps: Number of training timesteps in `model.learn()`.
        normalize_reward: Applies normalization and clipping to the reward function by
            keeping a running average of training rewards. Note: this is may be
            redundant if using a learned reward that is already normalized.
        normalize_kwargs: kwargs for `VecNormalize`.
        reward_type: If provided, then load the serialized reward of this type,
            wrapping the environment in this reward. This is useful to test
            whether a reward model transfers. For more information, see
            `imitation.rewards.serialize.load_reward`.
        reward_path: A specifier, such as a path to a file on disk, used by
            reward_type to load the reward model. For more information, see
            `imitation.rewards.serialize.load_reward`.
        load_reward_kwargs: Additional kwargs to pass to `predict_processed`.
            Examples are 'alpha' for :class: `AddSTDRewardWrapper` and 'update_stats'
            for :class: `NormalizedRewardNet`.
        rollout_save_final: If True, then save rollouts right after training is
            finished.
        rollout_save_n_timesteps: The minimum number of timesteps saved in every
            file. Could be more than `rollout_save_n_timesteps` because
            trajectories are saved by episode rather than by transition.
            Must set exactly one of `rollout_save_n_timesteps`
            and `rollout_save_n_episodes`.
        rollout_save_n_episodes: The number of episodes saved in every
            file. Must set exactly one of `rollout_save_n_timesteps` and
            `rollout_save_n_episodes`.
        policy_save_interval: The number of training updates between in between
            intermediate rollout saves. If the argument is nonpositive, then
            don't save intermediate updates.
        policy_save_final: If True, then save the policy right after training is
            finished.
        agent_path: Path to load warm-started agent.

    Returns:
        The return value of `rollout_stats()` using the final policy.
    """
    custom_logger, log_dir = common.setup_logging()
    rollout_dir = osp.join(log_dir, "rollouts")
    policy_dir = osp.join(log_dir, "policies")
    os.makedirs(rollout_dir, exist_ok=True)
    os.makedirs(policy_dir, exist_ok=True)

<<<<<<< HEAD
    venv = common.make_venv(
        post_wrappers=[lambda env, idx: wrappers.RolloutInfoWrapper(env)],
    )
    eval_venv = common.make_venv(log_dir=None)

    callback_objs = []
    if reward_type is not None:
        reward_fn = load_reward(reward_type, reward_path, venv, **load_reward_kwargs)
        venv = RewardVecEnvWrapper(venv, reward_fn)
        callback_objs.append(venv.make_log_callback())
        logging.info(f"Wrapped env in reward {reward_type} from {reward_path}.")

    if normalize_reward:
        # Normalize reward. Reward scale effectively changes the learning rate,
        # so normalizing it makes training more stable. Note we do *not* normalize
        # observations here; use the `NormalizeFeaturesExtractor` instead.
        venv = VecNormalize(venv, norm_obs=False, **normalize_kwargs)
        if reward_type == "RewardNet_normalized":
            warnings.warn(
                "Applying normalization to already normalized reward function. \
                Consider setting normalize_reward as False",
                RuntimeWarning,
=======
    post_wrappers = [lambda env, idx: wrappers.RolloutInfoWrapper(env)]
    with common.make_venv(post_wrappers=post_wrappers) as venv:
        callback_objs = []
        if reward_type is not None:
            reward_fn = load_reward(
                reward_type,
                reward_path,
                venv,
                **load_reward_kwargs,
>>>>>>> 45232b73
            )
            venv = RewardVecEnvWrapper(venv, reward_fn)
            callback_objs.append(venv.make_log_callback())
            logging.info(f"Wrapped env in reward {reward_type} from {reward_path}.")

        if normalize_reward:
            # Normalize reward. Reward scale effectively changes the learning rate,
            # so normalizing it makes training more stable. Note we do *not* normalize
            # observations here; use the `NormalizeFeaturesExtractor` instead.
            venv = VecNormalize(venv, norm_obs=False, **normalize_kwargs)
            if reward_type == "RewardNet_normalized":
                warnings.warn(
                    "Applying normalization to already normalized reward function. \
                    Consider setting normalize_reward as False",
                    RuntimeWarning,
                )

        if policy_save_interval > 0:
            save_policy_callback = serialize.SavePolicyCallback(policy_dir)
            save_policy_callback = callbacks.EveryNTimesteps(
                policy_save_interval,
                save_policy_callback,
            )
            callback_objs.append(save_policy_callback)
        callback = callbacks.CallbackList(callback_objs)

        if agent_path is None:
            rl_algo = rl.make_rl_algo(venv)
        else:
            rl_algo = rl.load_rl_algo_from_path(agent_path=agent_path, venv=venv)
        rl_algo.set_logger(custom_logger)
        rl_algo.learn(total_timesteps, callback=callback)

        # Save final artifacts after training is complete.
        if rollout_save_final:
            save_path = osp.join(rollout_dir, "final.pkl")
            sample_until = rollout.make_sample_until(
                rollout_save_n_timesteps,
                rollout_save_n_episodes,
            )
            types.save(save_path, rollout.rollout(rl_algo, venv, sample_until))
        if policy_save_final:
            output_dir = os.path.join(policy_dir, "final")
            serialize.save_stable_model(output_dir, rl_algo)

<<<<<<< HEAD
    if policy_save_interval > 0:
        save_policy_callback = serialize.SavePolicyCallback(policy_dir)
        save_policy_callback = callbacks.EveryNTimesteps(
            policy_save_interval,
            save_policy_callback,
        )
        callback_objs.append(save_policy_callback)

        if _config["train"]["videos"]:
            save_video_callback = video_wrapper.SaveVideoCallback(
                policy_dir,
                eval_venv,
                video_kwargs=_config["train"]["video_kwargs"],
            )
            save_video_callback = callbacks.EveryNTimesteps(
                policy_save_interval,
                save_video_callback,
            )
            callback_objs.append(save_video_callback)
    callback = callbacks.CallbackList(callback_objs)

    if agent_path is None:
        rl_algo = rl.make_rl_algo(venv)
    else:
        rl_algo = rl.load_rl_algo_from_path(agent_path=agent_path, venv=venv)
    rl_algo.set_logger(custom_logger)
    rl_algo.learn(total_timesteps, callback=callback)

    # Save final artifacts after training is complete.
    if rollout_save_final:
        save_path = osp.join(rollout_dir, "final.pkl")
        sample_until = rollout.make_sample_until(
            rollout_save_n_timesteps,
            rollout_save_n_episodes,
        )
        types.save(save_path, rollout.rollout(rl_algo, venv, sample_until))
    if policy_save_final:
        output_dir = os.path.join(policy_dir, "final")
        serialize.save_stable_model(output_dir, rl_algo)
        train.save_video(
            output_dir=output_dir,
            policy=rl_algo.policy,
            eval_venv=eval_venv,
            logger=rl_algo.logger,
        )

    # Final evaluation of expert policy.
    return train.eval_policy(rl_algo, venv)
=======
        # Final evaluation of expert policy.
        return train.eval_policy(rl_algo, venv)
>>>>>>> 45232b73


def main_console():
    observer = FileStorageObserver(osp.join("output", "sacred", "train_rl"))
    train_rl_ex.observers.append(observer)
    train_rl_ex.run_commandline()


if __name__ == "__main__":  # pragma: no cover
    main_console()<|MERGE_RESOLUTION|>--- conflicted
+++ resolved
@@ -96,32 +96,9 @@
     os.makedirs(rollout_dir, exist_ok=True)
     os.makedirs(policy_dir, exist_ok=True)
 
-<<<<<<< HEAD
-    venv = common.make_venv(
-        post_wrappers=[lambda env, idx: wrappers.RolloutInfoWrapper(env)],
-    )
-    eval_venv = common.make_venv(log_dir=None)
-
-    callback_objs = []
-    if reward_type is not None:
-        reward_fn = load_reward(reward_type, reward_path, venv, **load_reward_kwargs)
-        venv = RewardVecEnvWrapper(venv, reward_fn)
-        callback_objs.append(venv.make_log_callback())
-        logging.info(f"Wrapped env in reward {reward_type} from {reward_path}.")
-
-    if normalize_reward:
-        # Normalize reward. Reward scale effectively changes the learning rate,
-        # so normalizing it makes training more stable. Note we do *not* normalize
-        # observations here; use the `NormalizeFeaturesExtractor` instead.
-        venv = VecNormalize(venv, norm_obs=False, **normalize_kwargs)
-        if reward_type == "RewardNet_normalized":
-            warnings.warn(
-                "Applying normalization to already normalized reward function. \
-                Consider setting normalize_reward as False",
-                RuntimeWarning,
-=======
     post_wrappers = [lambda env, idx: wrappers.RolloutInfoWrapper(env)]
     with common.make_venv(post_wrappers=post_wrappers) as venv:
+        eval_venv = common.make_venv(log_dir=None)
         callback_objs = []
         if reward_type is not None:
             reward_fn = load_reward(
@@ -129,7 +106,6 @@
                 reward_path,
                 venv,
                 **load_reward_kwargs,
->>>>>>> 45232b73
             )
             venv = RewardVecEnvWrapper(venv, reward_fn)
             callback_objs.append(venv.make_log_callback())
@@ -154,6 +130,18 @@
                 save_policy_callback,
             )
             callback_objs.append(save_policy_callback)
+
+            if _config["train"]["videos"]:
+                save_video_callback = video_wrapper.SaveVideoCallback(
+                    policy_dir,
+                    eval_venv,
+                    video_kwargs=_config["train"]["video_kwargs"],
+                )
+                save_video_callback = callbacks.EveryNTimesteps(
+                    policy_save_interval,
+                    save_video_callback,
+                )
+                callback_objs.append(save_video_callback)
         callback = callbacks.CallbackList(callback_objs)
 
         if agent_path is None:
@@ -174,60 +162,15 @@
         if policy_save_final:
             output_dir = os.path.join(policy_dir, "final")
             serialize.save_stable_model(output_dir, rl_algo)
+            train.save_video(
+                output_dir=output_dir,
+                policy=rl_algo.policy,
+                eval_venv=eval_venv,
+                logger=rl_algo.logger,
+            )
 
-<<<<<<< HEAD
-    if policy_save_interval > 0:
-        save_policy_callback = serialize.SavePolicyCallback(policy_dir)
-        save_policy_callback = callbacks.EveryNTimesteps(
-            policy_save_interval,
-            save_policy_callback,
-        )
-        callback_objs.append(save_policy_callback)
-
-        if _config["train"]["videos"]:
-            save_video_callback = video_wrapper.SaveVideoCallback(
-                policy_dir,
-                eval_venv,
-                video_kwargs=_config["train"]["video_kwargs"],
-            )
-            save_video_callback = callbacks.EveryNTimesteps(
-                policy_save_interval,
-                save_video_callback,
-            )
-            callback_objs.append(save_video_callback)
-    callback = callbacks.CallbackList(callback_objs)
-
-    if agent_path is None:
-        rl_algo = rl.make_rl_algo(venv)
-    else:
-        rl_algo = rl.load_rl_algo_from_path(agent_path=agent_path, venv=venv)
-    rl_algo.set_logger(custom_logger)
-    rl_algo.learn(total_timesteps, callback=callback)
-
-    # Save final artifacts after training is complete.
-    if rollout_save_final:
-        save_path = osp.join(rollout_dir, "final.pkl")
-        sample_until = rollout.make_sample_until(
-            rollout_save_n_timesteps,
-            rollout_save_n_episodes,
-        )
-        types.save(save_path, rollout.rollout(rl_algo, venv, sample_until))
-    if policy_save_final:
-        output_dir = os.path.join(policy_dir, "final")
-        serialize.save_stable_model(output_dir, rl_algo)
-        train.save_video(
-            output_dir=output_dir,
-            policy=rl_algo.policy,
-            eval_venv=eval_venv,
-            logger=rl_algo.logger,
-        )
-
-    # Final evaluation of expert policy.
-    return train.eval_policy(rl_algo, venv)
-=======
         # Final evaluation of expert policy.
         return train.eval_policy(rl_algo, venv)
->>>>>>> 45232b73
 
 
 def main_console():
