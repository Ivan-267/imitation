--- conflicted
+++ resolved
@@ -70,13 +70,6 @@
 class ZeroPolicy(NonTrainablePolicy):
     """Returns constant zero action."""
 
-<<<<<<< HEAD
-    def _choose_action(
-        self,
-        obs: Union[np.ndarray, Dict[str, np.ndarray]],
-    ) -> np.ndarray:
-        return np.zeros(self.action_space.shape, dtype=self.action_space.dtype)
-=======
     def __init__(self, observation_space: gym.Space, action_space: gym.Space):
         """Builds ZeroPolicy with specified observation and action space."""
         super().__init__(observation_space, action_space)
@@ -89,9 +82,11 @@
                 f"Zero action {self._zero_action} not in action space {action_space}",
             )
 
-    def _choose_action(self, obs: np.ndarray) -> np.ndarray:
+    def _choose_action(
+        self,
+        obs: Union[np.ndarray, Dict[str, np.ndarray]],
+    ) -> np.ndarray:
         return self._zero_action
->>>>>>> 8db6bfb0
 
 
 class FeedForward32Policy(policies.ActorCriticPolicy):
