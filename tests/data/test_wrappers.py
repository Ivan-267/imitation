--- conflicted
+++ resolved
@@ -1,10 +1,6 @@
 """Tests for `imitation.data.wrappers`."""
 
-<<<<<<< HEAD
 from typing import Dict, List, Optional, Sequence
-=======
-from typing import List, Sequence, Type
->>>>>>> e6d88869
 
 import gymnasium as gym
 import numpy as np
@@ -101,43 +97,11 @@
 Envs = [_CountingEnv, _CountingDictEnv]
 
 
-class _CountingDictEnv(_CountingEnv):  # pragma: no cover
-    """Similar to _CountingEnv, but with Dict observation."""
-
-    def __init__(self, episode_length=5):
-        super().__init__(episode_length)
-        self.observation_space = gym.spaces.Dict(
-            spaces={"t": gym.spaces.Box(low=0, high=np.inf, shape=())},
-        )
-
-    def reset(self, seed=None):
-        t, self.timestep = 0.0, 1.0
-        return {"t": t}, {}
-
-    def step(self, action):
-        if self.timestep is None:
-            raise RuntimeError("Need to reset before first step().")
-        if self.timestep > self.episode_length:
-            raise RuntimeError("Episode is over. Need to step().")
-        if np.array(action) not in self.action_space:
-            raise ValueError(f"Invalid action {action}")
-
-        t, self.timestep = self.timestep, self.timestep + 1
-        done = t == self.episode_length
-        return {"t": t}, t * 10, done, False, {}
-
-
-Envs = [_CountingEnv, _CountingDictEnv]
-
-
 def _make_buffering_venv(
-<<<<<<< HEAD
     Env,
-=======
-    Env: Type[gym.Env],
->>>>>>> e6d88869
     error_on_premature_reset: bool,
 ) -> BufferingWrapper:
+    venv = DummyVecEnv([Env] * 2)
     venv = DummyVecEnv([Env] * 2)
     wrapped_venv = BufferingWrapper(venv, error_on_premature_reset)
     wrapped_venv.reset()
@@ -178,11 +142,7 @@
 @pytest.mark.parametrize("n_steps", [1, 2, 20, 21])
 @pytest.mark.parametrize("extra_pop_timesteps", [(), (1,), (4, 8)])
 def test_pop(
-<<<<<<< HEAD
     Env,
-=======
-    Env: Type[gym.Env],
->>>>>>> e6d88869
     episode_lengths: Sequence[int],
     n_steps: int,
     extra_pop_timesteps: Sequence[int],
@@ -212,6 +172,7 @@
     ```
 
     Args:
+        Env: Environment class type.
         Env: Environment class type.
         episode_lengths: The number of timesteps before episode end in each dummy
             environment.
@@ -236,6 +197,7 @@
 
     def make_env(ep_len):
         return lambda: Env(episode_length=ep_len)
+        return lambda: Env(episode_length=ep_len)
 
     venv = DummyVecEnv([make_env(ep_len) for ep_len in episode_lengths])
     venv_buffer = BufferingWrapper(venv)
@@ -251,8 +213,13 @@
         np.testing.assert_array_equal(obs, [0] * venv.num_envs)
     else:
         np.testing.assert_array_equal(obs["t"], [0] * venv.num_envs)
+    if Env == _CountingEnv:
+        np.testing.assert_array_equal(obs, [0] * venv.num_envs)
+    else:
+        np.testing.assert_array_equal(obs["t"], [0] * venv.num_envs)
 
     for t in range(1, n_steps + 1):
+        acts = obs * 2.1 if Env == _CountingEnv else obs["t"] * 2.1
         acts = obs * 2.1 if Env == _CountingEnv else obs["t"] * 2.1
         venv_buffer.step_async(acts)
         obs, *_ = venv_buffer.step_wait()
@@ -284,23 +251,29 @@
         actual_next_obs = types.DictObs.stack(trans.next_obs).get("t")
     _assert_equal_scrambled_vectors(actual_obs, expect_obs)
     _assert_equal_scrambled_vectors(actual_next_obs, expect_next_obs)
+    if Env == _CountingEnv:
+        actual_obs = types.assert_not_dictobs(trans.obs)
+        actual_next_obs = types.assert_not_dictobs(trans.next_obs)
+    else:
+        actual_obs = types.DictObs.stack(trans.obs).get("t")
+        actual_next_obs = types.DictObs.stack(trans.next_obs).get("t")
+    _assert_equal_scrambled_vectors(actual_obs, expect_obs)
+    _assert_equal_scrambled_vectors(actual_next_obs, expect_next_obs)
     _assert_equal_scrambled_vectors(trans.acts, expect_acts)
     _assert_equal_scrambled_vectors(trans.rews, expect_rews)
 
 
 @pytest.mark.parametrize("Env", Envs)
-<<<<<<< HEAD
 def test_reset_error(Env):
-=======
-def test_reset_error(Env: Type[gym.Env]):
->>>>>>> e6d88869
     # Resetting before a `step()` is okay.
     for flag in [True, False]:
         venv = _make_buffering_venv(Env, flag)
+        venv = _make_buffering_venv(Env, flag)
         for _ in range(10):
             venv.reset()
 
     # Resetting after a `step()` is not okay if error flag is True.
+    venv = _make_buffering_venv(Env, True)
     venv = _make_buffering_venv(Env, True)
     zeros = np.array([0.0, 0.0], dtype=venv.action_space.dtype)
     venv.step(zeros)
@@ -308,6 +281,7 @@
         venv.reset()
 
     # Same as previous case, but insert a `pop_transitions()` in between.
+    venv = _make_buffering_venv(Env, True)
     venv = _make_buffering_venv(Env, True)
     venv.step(zeros)
     venv.pop_transitions()
@@ -323,17 +297,14 @@
     # Resetting after a `step()` is ok if transitions are first collected.
     for flag in [True, False]:
         venv = _make_buffering_venv(Env, flag)
+        venv = _make_buffering_venv(Env, flag)
         venv.step(zeros)
         venv.pop_transitions()
         venv.reset()
 
 
 @pytest.mark.parametrize("Env", Envs)
-<<<<<<< HEAD
 def test_n_transitions_and_empty_error(Env):
-=======
-def test_n_transitions_and_empty_error(Env: Type[gym.Env]):
->>>>>>> e6d88869
     venv = _make_buffering_venv(Env, True)
     trajs, ep_lens = venv.pop_trajectories()
     assert trajs == []
