--- conflicted
+++ resolved
@@ -423,9 +423,50 @@
     )
     for traj in trajs:
         assert isinstance(traj.obs, types.DictObs)
-<<<<<<< HEAD
-=======
+        np.testing.assert_allclose(traj.obs.get("a") / 2, traj.obs.get("b"))
+
+
+class DictObsWrapper(gym.ObservationWrapper):
+    """Simple wrapper that turns the observation into a dictionary.
+
+    The observation is duplicated, with "b" rescaled.
+    """
+
+    def __init__(self, env: gym.Env):
+        """Builds DictObsWrapper.
+
+        Args:
+            env: The wrapped Env.
+        """
+        super().__init__(env)
+        self.observation_space = gym.spaces.Dict(
+            {"a": env.observation_space, "b": env.observation_space},
+        )
+
+    def observation(self, observation):
+        return {"a": observation, "b": observation / 2}
+
+
+def test_dictionary_observations(rng):
+    """Test we can generate a rollout for a dict-type observation environment.
+
+    Args:
+        rng: Random state to use (with fixed seed).
+    """
+    env = gym.make("CartPole-v1")
+    env = monitor.Monitor(env, None)
+    env = DictObsWrapper(env)
+    venv = vec_env.DummyVecEnv([lambda: env])
+
+    policy = serialize.load_policy("zero", venv)
+    trajs = rollout.generate_trajectories(
+        policy,
+        venv,
+        rollout.make_min_episodes(10),
+        rng=rng,
+    )
+    for traj in trajs:
+        assert isinstance(traj.obs, types.DictObs)
         for obs in traj.obs:
             assert venv.observation_space.contains(dict(obs.items()))
->>>>>>> e6d88869
         np.testing.assert_allclose(traj.obs.get("a") / 2, traj.obs.get("b"))