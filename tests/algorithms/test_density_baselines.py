"""Tests for `imitation.algorithms.density_baselines`."""

from dataclasses import asdict
from typing import Sequence, cast

import gymnasium as gym
import numpy as np
import pytest
import stable_baselines3
<<<<<<< HEAD
from stable_baselines3.common import envs as sb_envs
=======
>>>>>>> e6d88869
from stable_baselines3.common import policies, vec_env

from imitation.algorithms.density import DensityAlgorithm, DensityType
from imitation.data import rollout, types
from imitation.data.types import TrajectoryWithRew
from imitation.data.wrappers import RolloutInfoWrapper
from imitation.policies.base import RandomPolicy
from imitation.testing import reward_improvement

parametrize_density_stationary = pytest.mark.parametrize(
    "density_type,is_stationary",
    [(density_type, True) for density_type in DensityType]
    + [(DensityType.STATE_DENSITY, False)],
)


def score_trajectories(
    trajectories: Sequence[types.Trajectory],
    density_reward: DensityAlgorithm,
):
    # score trajectories under given reward function w/o discount
    returns = []
    for traj in trajectories:
        dones = np.zeros(len(traj), dtype=bool)
        dones[-1] = True
        steps = np.arange(0, len(traj.acts))
        obs = types.assert_not_dictobs(traj.obs)
        rewards = density_reward(obs[:-1], traj.acts, obs[1:], dones, steps)
        ret = np.sum(rewards)
        returns.append(ret)
    return returns


# test on Pendulum rather than Cartpole because I don't handle episodes that
# terminate early yet (see issue #40)
@parametrize_density_stationary
def test_density_reward(
    density_type,
    is_stationary,
    pendulum_venv,
    pendulum_expert_trajectories: Sequence[TrajectoryWithRew],
    rng,
):
    # use only a subset of trajectories
    n_experts = len(pendulum_expert_trajectories)
    expert_trajectories_train = pendulum_expert_trajectories[: n_experts // 2]
    reward_fn = DensityAlgorithm(
        demonstrations=expert_trajectories_train,
        density_type=density_type,
        kernel="gaussian",
        venv=pendulum_venv,
        is_stationary=is_stationary,
        kernel_bandwidth=0.2,
        standardise_inputs=True,
        rng=rng,
    )
    reward_fn.train()

    # check that expert policy does better than a random policy under our reward
    # function
    random_policy = RandomPolicy(
        pendulum_venv.observation_space,
        pendulum_venv.action_space,
    )
    sample_until = rollout.make_min_episodes(15)
    random_trajectories = rollout.generate_trajectories(
        random_policy,
        pendulum_venv,
        sample_until=sample_until,
        rng=rng,
    )
    expert_trajectories_test = pendulum_expert_trajectories[n_experts // 2 :]
    random_returns = score_trajectories(random_trajectories, reward_fn)
    expert_returns = score_trajectories(expert_trajectories_test, reward_fn)
    assert reward_improvement.is_significant_reward_improvement(
        random_returns,
        expert_returns,
    )


@pytest.mark.expensive
def test_density_trainer_smoke(
    pendulum_venv,
    pendulum_expert_trajectories: Sequence[TrajectoryWithRew],
    rng,
):
    # tests whether density trainer runs, not whether it's good
    # (it's actually really poor)
    rollouts = pendulum_expert_trajectories[:2]
    rl_algo = stable_baselines3.PPO(policies.ActorCriticPolicy, pendulum_venv)
    density_trainer = DensityAlgorithm(
        demonstrations=rollouts,
        venv=pendulum_venv,
        rl_algo=rl_algo,
        rng=rng,
    )
    density_trainer.train()
    density_trainer.train_policy(n_timesteps=2)
    density_trainer.test_policy(n_trajectories=2)


def test_density_with_other_trajectory_types(
    pendulum_expert_trajectories: Sequence[TrajectoryWithRew],
    pendulum_venv,
    rng,
):
    rl_algo = stable_baselines3.PPO(
        policies.ActorCriticPolicy,
        pendulum_venv,
        n_steps=10,  # small value to make test faster
        n_epochs=2,  # small value to make test faster
    )
    rollouts = pendulum_expert_trajectories[:2]
    transitions = rollout.flatten_trajectories_with_rew(rollouts)
    transitions_mappings = [cast(types.TransitionMapping, asdict(transitions))]
    d = DensityAlgorithm(
        demonstrations=transitions_mappings,
        venv=pendulum_venv,
        rl_algo=rl_algo,
        rng=rng,
    )
    d.train()
    d.train_policy(n_timesteps=2)
    d.test_policy(n_trajectories=2)

    minimal_transitions = types.TransitionsMinimal(
        obs=transitions.obs,
        acts=transitions.acts,
        infos=transitions.infos,
    )
    d = DensityAlgorithm(
        demonstrations=minimal_transitions,
        venv=pendulum_venv,
        rl_algo=rl_algo,
        rng=rng,
    )
    d.train()
    d.train_policy(n_timesteps=2)
    d.test_policy(n_trajectories=2)


def test_density_trainer_raises(
    pendulum_venv,
    rng,
):
    rl_algo = stable_baselines3.PPO(policies.ActorCriticPolicy, pendulum_venv)
    density_trainer = DensityAlgorithm(
        venv=pendulum_venv,
        rl_algo=rl_algo,
        rng=rng,
        demonstrations=None,
        density_type=DensityType.STATE_STATE_DENSITY,
    )
    with pytest.raises(ValueError, match="STATE_STATE_DENSITY requires next_obs_b"):
        density_trainer._get_demo_from_batch(
            np.zeros((1, 3)),
            np.zeros((1, 1)),
            None,
        )

    with pytest.raises(TypeError, match="Unsupported demonstration type"):
        density_trainer.set_demonstrations("foo")  # type: ignore[arg-type]


<<<<<<< HEAD
# TODO(GH#794): Remove after https://github.com/DLR-RM/stable-baselines3/pull/1676
# merged and released.
class FloatReward(gym.RewardWrapper):
    """Typecasts reward to a float."""

    def reward(self, reward):
        return float(reward)


def test_dict_space():
    def make_env():
        env = sb_envs.SimpleMultiObsEnv(channel_last=False)
        env = FloatReward(env)
        return RolloutInfoWrapper(env)

    venv = vec_env.DummyVecEnv([make_env, make_env])

    # multi-input policy to accept dict observations
    rl_algo = stable_baselines3.PPO(
        policies.MultiInputActorCriticPolicy,
        venv,
=======
def test_dict_space(multi_obs_venv: vec_env.VecEnv):
    # multi-input policy to accept dict observations
    assert isinstance(multi_obs_venv.observation_space, gym.spaces.Dict)
    rl_algo = stable_baselines3.PPO(
        policies.MultiInputActorCriticPolicy,
        multi_obs_venv,
>>>>>>> e6d88869
        n_steps=10,  # small value to make test faster
        n_epochs=2,  # small value to make test faster
    )
    rng = np.random.default_rng()

    # sample random transitions
    sample_until = rollout.make_min_episodes(15)
    rollouts = rollout.rollout(
        policy=None,
<<<<<<< HEAD
        venv=venv,
=======
        venv=multi_obs_venv,
>>>>>>> e6d88869
        sample_until=sample_until,
        rng=rng,
    )
    density_trainer = DensityAlgorithm(
        demonstrations=rollouts,
        kernel="gaussian",
<<<<<<< HEAD
        venv=venv,
=======
        venv=multi_obs_venv,
>>>>>>> e6d88869
        rl_algo=rl_algo,
        kernel_bandwidth=0.2,
        standardise_inputs=True,
        rng=rng,
        # SimpleMultiObsEnv has early stop (issue #40)
        allow_variable_horizon=True,
    )
    # confirm that training works
    density_trainer.train()
    density_trainer.train_policy(n_timesteps=2)
    density_trainer.test_policy(n_trajectories=2)<|MERGE_RESOLUTION|>--- conflicted
+++ resolved
@@ -7,10 +7,7 @@
 import numpy as np
 import pytest
 import stable_baselines3
-<<<<<<< HEAD
 from stable_baselines3.common import envs as sb_envs
-=======
->>>>>>> e6d88869
 from stable_baselines3.common import policies, vec_env
 
 from imitation.algorithms.density import DensityAlgorithm, DensityType
@@ -175,36 +172,12 @@
         density_trainer.set_demonstrations("foo")  # type: ignore[arg-type]
 
 
-<<<<<<< HEAD
-# TODO(GH#794): Remove after https://github.com/DLR-RM/stable-baselines3/pull/1676
-# merged and released.
-class FloatReward(gym.RewardWrapper):
-    """Typecasts reward to a float."""
-
-    def reward(self, reward):
-        return float(reward)
-
-
-def test_dict_space():
-    def make_env():
-        env = sb_envs.SimpleMultiObsEnv(channel_last=False)
-        env = FloatReward(env)
-        return RolloutInfoWrapper(env)
-
-    venv = vec_env.DummyVecEnv([make_env, make_env])
-
-    # multi-input policy to accept dict observations
-    rl_algo = stable_baselines3.PPO(
-        policies.MultiInputActorCriticPolicy,
-        venv,
-=======
 def test_dict_space(multi_obs_venv: vec_env.VecEnv):
     # multi-input policy to accept dict observations
     assert isinstance(multi_obs_venv.observation_space, gym.spaces.Dict)
     rl_algo = stable_baselines3.PPO(
         policies.MultiInputActorCriticPolicy,
         multi_obs_venv,
->>>>>>> e6d88869
         n_steps=10,  # small value to make test faster
         n_epochs=2,  # small value to make test faster
     )
@@ -214,22 +187,14 @@
     sample_until = rollout.make_min_episodes(15)
     rollouts = rollout.rollout(
         policy=None,
-<<<<<<< HEAD
-        venv=venv,
-=======
         venv=multi_obs_venv,
->>>>>>> e6d88869
         sample_until=sample_until,
         rng=rng,
     )
     density_trainer = DensityAlgorithm(
         demonstrations=rollouts,
         kernel="gaussian",
-<<<<<<< HEAD
-        venv=venv,
-=======
         venv=multi_obs_venv,
->>>>>>> e6d88869
         rl_algo=rl_algo,
         kernel_bandwidth=0.2,
         standardise_inputs=True,
